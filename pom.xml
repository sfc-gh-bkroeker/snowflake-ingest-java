--- conflicted
+++ resolved
@@ -3,25 +3,14 @@
      xsi:schemaLocation="http://maven.apache.org/POM/4.0.0 http://maven.apache.org/xsd/maven-4.0.0.xsd">
   <modelVersion>4.0.0</modelVersion>
 
-<<<<<<< HEAD
   <!-- Arifact name and version information -->
   <groupId>net.snowflake</groupId>
   <artifactId>snowflake-ingest-sdk</artifactId>
-  <version>1.1.0</version>
+  <version>1.1.1</version>
   <packaging>jar</packaging>
   <name>Snowflake Ingest SDK</name>
   <description>Snowflake Ingest SDK</description>
   <url>https://www.snowflake.net/</url>
-=======
-    <!-- Arifact name and version information -->
-    <groupId>net.snowflake</groupId>
-    <artifactId>snowflake-ingest-sdk</artifactId>
-    <version>1.1.1</version>
-    <packaging>jar</packaging>
-    <name>Snowflake Ingest SDK</name>
-    <description>Snowflake Ingest SDK</description>
-    <url>https://www.snowflake.net/</url>
->>>>>>> 8f2398ae
 
   <licenses>
     <license>
@@ -560,7 +549,6 @@
                 <banDuplicatePomDependencyVersions/>
                 <bannedDependencies>
                   <excludes>
-                    <!-- <exclude>org.bouncycastle:bcprov-jdk15on</exclude> -->
                   </excludes>
                 </bannedDependencies>
                 <dependencyConvergence/>
