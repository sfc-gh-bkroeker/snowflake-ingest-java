/*
 * Copyright (c) 2012-2017 Snowflake Computing Inc. All rights reserved.
 */

package net.snowflake.ingest.connection;

import com.fasterxml.jackson.databind.DeserializationFeature;
import com.fasterxml.jackson.databind.ObjectMapper;
import java.io.IOException;
import java.util.UUID;
import net.snowflake.ingest.utils.BackOffException;
import org.apache.http.HttpResponse;
import org.apache.http.HttpStatus;
import org.apache.http.StatusLine;
import org.apache.http.util.EntityUtils;
import org.slf4j.Logger;
import org.slf4j.LoggerFactory;

/**
 * This class handles taking the HttpResponses we've gotten back, and producing an appropriate
 * response object for usage
 */
public final class ServiceResponseHandler {
  // Create a logger for this class
  private static final Logger LOGGER = LoggerFactory.getLogger(ServiceResponseHandler.class);

  /**
   * Enums for Snowpipe REST API:
   * https://docs.snowflake.com/en/user-guide/data-load-snowpipe-rest-apis.html Used in
<<<<<<< HEAD
   * handleExceptionalStatus for logging purpose
   */
  private enum ApiName {
=======
   * handleException for logging purpose
   */
  public enum ApiName {
>>>>>>> 4431049f
    INSERT_FILES("POST"),
    INSERT_REPORT("GET"),
    LOAD_HISTORY_SCAN("GET"),
    CLIENT_CONFIGURE("POST"),
<<<<<<< HEAD
    CLIENT_STATUS("GET");
=======
    CLIENT_STATUS("GET"),
    STREAMING_OPEN_CHANNEL("POST"),
    STREAMING_CHANNEL_STATUS("POST"),
    STREAMING_REGISTER_BLOB("POST"),
    STREAMING_CLIENT_CONFIGURE("POST");
>>>>>>> 4431049f
    private final String httpMethod;

    private ApiName(String httpMethod) {
      this.httpMethod = httpMethod;
    }

    public String getHttpMethod() {
      return httpMethod;
    }
  }
  // the object mapper we use for deserialization
  static ObjectMapper mapper = new ObjectMapper();

  // If there are additional properties in the JSON, do NOT fail
  static {
    mapper.configure(DeserializationFeature.FAIL_ON_UNKNOWN_PROPERTIES, false);
  }

  /**
   * isStatusOK - Checks if we have a status in the 2xx range
   *
   * @param statusLine the status line containing the code
   * @return whether the status x is in the range [200, 300)
   */
  private static boolean isStatusOK(StatusLine statusLine) {
    // If the status is 200 (OK) or greater but less than 300 (Multiple Choices) we're good
    return statusLine.getStatusCode() >= HttpStatus.SC_OK
        && statusLine.getStatusCode() < HttpStatus.SC_MULTIPLE_CHOICES;
  }

  /**
   * unmarshallIngestResponse Given an HttpResponse object - attempts to deserialize it into an
   * IngestResponse object
   *
   * @param response the HTTPResponse we want to distill into an IngestResponse
   * @param requestId
   * @return An IngestResponse with all of the parsed out information
   * @throws IOException if our entity is somehow corrupt or we can't get it
   * @throws IngestResponseException - if we have an uncategorized network issue
   * @throws BackOffException - if we have a 503 issue
   */
  public static IngestResponse unmarshallIngestResponse(HttpResponse response, UUID requestId)
      throws IOException, IngestResponseException, BackOffException {
    // we can't unmarshall a null response
    if (response == null) {
      LOGGER.warn("Null argument passed to unmarshallIngestResponse");
      throw new IllegalArgumentException();
    }

    // handle the exceptional status code
<<<<<<< HEAD
    handleExceptionalStatus(response, requestId, ApiName.INSERT_FILES);
=======
    handleException(response, requestId, ApiName.INSERT_FILES);
>>>>>>> 4431049f

    // grab the response entity
    String blob = EntityUtils.toString(response.getEntity());

    // Read out the blob entity into a class
    return mapper.readValue(blob, IngestResponse.class);
  }

  /**
   * unmarshallHistoryResponse Given an HttpResponse object - attempts to deserialize it into a
   * HistoryResponse object
   *
   * @param response the HttpResponse object we are trying to deserialize
   * @param requestId
   * @return a HistoryResponse with all the parsed out information
   * @throws IOException if our entity is somehow corrupt or we can't get it
   * @throws IngestResponseException - if we have an uncategorized network issue
   * @throws BackOffException - if we have a 503 issue
   */
  public static HistoryResponse unmarshallHistoryResponse(HttpResponse response, UUID requestId)
      throws IOException, IngestResponseException, BackOffException {
    // we can't unmarshall a null response
    if (response == null) {
      LOGGER.warn("Null response passed to unmarshallHistoryResponse");
      throw new IllegalArgumentException();
    }

    // handle the exceptional status code
<<<<<<< HEAD
    handleExceptionalStatus(response, requestId, ApiName.INSERT_REPORT);
=======
    handleException(response, requestId, ApiName.INSERT_REPORT);
>>>>>>> 4431049f

    // grab the string version of the response entity
    String blob = EntityUtils.toString(response.getEntity());

    // read out our blob into a pojo
    return mapper.readValue(blob, HistoryResponse.class);
  }

  /**
   * Given an HttpResponse object - attempts to deserialize it into a HistoryRangeResponse
   *
   * @param response the HttpResponse object we are trying to deserialize
   * @param requestId
   * @return HistoryRangeResponse
   * @throws IOException if our entity is somehow corrupt or we can't get it
   * @throws IngestResponseException - if we have an uncategorized network issue
   * @throws BackOffException - if we have a 503 issue
   */
  public static HistoryRangeResponse unmarshallHistoryRangeResponse(
      HttpResponse response, UUID requestId)
      throws IOException, IngestResponseException, BackOffException {

    // we can't unmarshall a null response
    if (response == null) {
      LOGGER.warn("Null response passed to unmarshallHistoryRangeResponse");
      throw new IllegalArgumentException();
    }

<<<<<<< HEAD
    // handle the exceptional status code
    handleExceptionalStatus(response, requestId, ApiName.LOAD_HISTORY_SCAN);
=======
    // Handle the exception
    handleException(response, requestId, ApiName.LOAD_HISTORY_SCAN);
>>>>>>> 4431049f

    // grab the string version of the response entity
    String blob = EntityUtils.toString(response.getEntity());

    // read out our blob into a pojo
    return mapper.readValue(blob, HistoryRangeResponse.class);
  }

  /**
<<<<<<< HEAD
   * unmarshallConfigureClientResponse - Given an HttpResponse object, attempts to deserialize it
   * into a ConfigureClientResponse
   *
   * @param response HttpResponse
   * @param requestId
   * @return ConfigureClientResponse
   * @throws IOException if our entity is somehow corrupt or we can't get it
   * @throws IngestResponseException - if we have an uncategorized network issue
   * @throws BackOffException - if we have a 503 issue
   */
  public static ConfigureClientResponse unmarshallConfigureClientResponse(
      HttpResponse response, UUID requestId)
      throws IOException, IngestResponseException, BackOffException {
    if (response == null) {
      LOGGER.warn("Null response passed to unmarshallConfigureClientResponse");
      throw new IllegalArgumentException();
    }

    // handle the exceptional status code
    handleExceptionalStatus(response, requestId, ApiName.CLIENT_CONFIGURE);

    // grab the string version of the response entity
    String blob = EntityUtils.toString(response.getEntity());

    // read out our blob into a pojo
    return mapper.readValue(blob, ConfigureClientResponse.class);
  }

  /**
   * unmarshallGetClientStatus - Given an HttpResponse object, attempts to deserialize it into a
   * ClientStatusResponse
   *
   * @param response HttpResponse
   * @param requestId
   * @return ClientStatusResponse
   * @throws IOException if our entity is somehow corrupt or we can't get it
   * @throws IngestResponseException - if we have an uncategorized network issue
   * @throws BackOffException - if we have a 503 issue
   */
=======
   * unmarshallStreamingIngestResponse Given an HttpResponse object - attempts to deserialize it
   * into a Object based on input type
   *
   * @param response http response from server
   * @param valueType the class type
   * @param apiName enum to represent the corresponding api name
   * @return the corresponding response object based on input class type
   * @throws IOException if a low-level I/O problem
   * @throws IngestResponseException if received an exceptional status code
   */
  public static <T> T unmarshallStreamingIngestResponse(
      HttpResponse response, Class<T> valueType, ApiName apiName)
      throws IOException, IngestResponseException {
    // We can't unmarshall a null response
    if (response == null) {
      LOGGER.warn("Null response passed to {}", valueType.getName());
      throw new IllegalArgumentException();
    }

    // Handle the exception
    handleException(response, null, apiName);

    // Grab the string version of the response entity
    String blob = EntityUtils.toString(response.getEntity());

    // Read out our blob into a pojo
    return mapper.readValue(blob, valueType);
  }

  /**
   * handleExceptionStatusCode - throws the correct error for a status
   * unmarshallConfigureClientResponse - Given an HttpResponse object, attempts to deserialize it
   * into a ConfigureClientResponse
   *
   * @param response HttpResponse
   * @param requestId
   * @return ConfigureClientResponse
   * @throws IOException if our entity is somehow corrupt or we can't get it
   * @throws IngestResponseException - if we have an uncategorized network issue
   * @throws BackOffException - if we have a 503 issue
   */
  public static ConfigureClientResponse unmarshallConfigureClientResponse(
      HttpResponse response, UUID requestId)
      throws IOException, IngestResponseException, BackOffException {
    if (response == null) {
      LOGGER.warn("Null response passed to unmarshallConfigureClientResponse");
      throw new IllegalArgumentException();
    }

    // Handle the exception
    handleException(response, requestId, ApiName.CLIENT_CONFIGURE);

    // grab the string version of the response entity
    String blob = EntityUtils.toString(response.getEntity());

    // read out our blob into a pojo
    return mapper.readValue(blob, ConfigureClientResponse.class);
  }

  /**
   * unmarshallGetClientStatus - Given an HttpResponse object, attempts to deserialize it into a
   * ClientStatusResponse
   *
   * @param response HttpResponse
   * @param requestId
   * @return ClientStatusResponse
   * @throws IOException if our entity is somehow corrupt or we can't get it
   * @throws IngestResponseException - if we have an uncategorized network issue
   * @throws BackOffException - if we have a 503 issue
   */
>>>>>>> 4431049f
  public static ClientStatusResponse unmarshallGetClientStatus(
      HttpResponse response, UUID requestId)
      throws IOException, IngestResponseException, BackOffException {
    if (response == null) {
      LOGGER.warn("Null response passed to unmarshallClientStatusResponse");
      throw new IllegalArgumentException();
    }

<<<<<<< HEAD
    // handle the exceptional status code
    handleExceptionalStatus(response, requestId, ApiName.CLIENT_STATUS);
=======
    // Handle the exception
    handleException(response, requestId, ApiName.CLIENT_STATUS);
>>>>>>> 4431049f

    // grab the string version of the response entity
    String blob = EntityUtils.toString(response.getEntity());

    // read out our blob into a pojo
    return mapper.readValue(blob, ClientStatusResponse.class);
  }

  /**
<<<<<<< HEAD
   * handleExceptionStatusCode - throws the correct error when response status is not OK
=======
   * handleException - throws the correct error when response status is not OK
>>>>>>> 4431049f
   *
   * @param response HttpResponse
   * @param requestId
   * @throws IOException if our entity is somehow corrupt or we can't get it
   * @throws IngestResponseException - for all other non OK status
   * @throws BackOffException - if we have a 503 issue
   */
<<<<<<< HEAD
  private static void handleExceptionalStatus(
      HttpResponse response, UUID requestId, ApiName apiName)
=======
  private static void handleException(HttpResponse response, UUID requestId, ApiName apiName)
>>>>>>> 4431049f
      throws IOException, IngestResponseException, BackOffException {
    StatusLine statusLine = response.getStatusLine();
    if (!isStatusOK(statusLine)) {
      // if we have a 503 exception throw a backoff
      switch (statusLine.getStatusCode()) {
          // If we have a 503, BACKOFF
        case HttpStatus.SC_SERVICE_UNAVAILABLE:
          LOGGER.warn(
<<<<<<< HEAD
              "503 Status hit from {}, backoff, requestId:{}", apiName, requestId.toString());
=======
              "503 Status hit from {}, backoff, requestId:{}",
              apiName,
              requestId == null ? "" : requestId.toString());
>>>>>>> 4431049f
          throw new BackOffException();
        default:
          LOGGER.error(
              "Exceptional Status Code from {}: {}, requestId:{}",
              apiName,
              statusLine.getStatusCode(),
<<<<<<< HEAD
              requestId.toString());
=======
              requestId == null ? "" : requestId.toString());
>>>>>>> 4431049f
          String blob = EntityUtils.toString(response.getEntity());
          throw new IngestResponseException(
              statusLine.getStatusCode(),
              IngestResponseException.IngestExceptionBody.parseBody(blob));
      }
    }
  }
}<|MERGE_RESOLUTION|>--- conflicted
+++ resolved
@@ -27,28 +27,18 @@
   /**
    * Enums for Snowpipe REST API:
    * https://docs.snowflake.com/en/user-guide/data-load-snowpipe-rest-apis.html Used in
-<<<<<<< HEAD
    * handleExceptionalStatus for logging purpose
    */
-  private enum ApiName {
-=======
-   * handleException for logging purpose
-   */
   public enum ApiName {
->>>>>>> 4431049f
     INSERT_FILES("POST"),
     INSERT_REPORT("GET"),
     LOAD_HISTORY_SCAN("GET"),
     CLIENT_CONFIGURE("POST"),
-<<<<<<< HEAD
-    CLIENT_STATUS("GET");
-=======
     CLIENT_STATUS("GET"),
     STREAMING_OPEN_CHANNEL("POST"),
     STREAMING_CHANNEL_STATUS("POST"),
     STREAMING_REGISTER_BLOB("POST"),
     STREAMING_CLIENT_CONFIGURE("POST");
->>>>>>> 4431049f
     private final String httpMethod;
 
     private ApiName(String httpMethod) {
@@ -99,11 +89,7 @@
     }
 
     // handle the exceptional status code
-<<<<<<< HEAD
     handleExceptionalStatus(response, requestId, ApiName.INSERT_FILES);
-=======
-    handleException(response, requestId, ApiName.INSERT_FILES);
->>>>>>> 4431049f
 
     // grab the response entity
     String blob = EntityUtils.toString(response.getEntity());
@@ -132,11 +118,7 @@
     }
 
     // handle the exceptional status code
-<<<<<<< HEAD
     handleExceptionalStatus(response, requestId, ApiName.INSERT_REPORT);
-=======
-    handleException(response, requestId, ApiName.INSERT_REPORT);
->>>>>>> 4431049f
 
     // grab the string version of the response entity
     String blob = EntityUtils.toString(response.getEntity());
@@ -165,13 +147,8 @@
       throw new IllegalArgumentException();
     }
 
-<<<<<<< HEAD
     // handle the exceptional status code
     handleExceptionalStatus(response, requestId, ApiName.LOAD_HISTORY_SCAN);
-=======
-    // Handle the exception
-    handleException(response, requestId, ApiName.LOAD_HISTORY_SCAN);
->>>>>>> 4431049f
 
     // grab the string version of the response entity
     String blob = EntityUtils.toString(response.getEntity());
@@ -181,7 +158,6 @@
   }
 
   /**
-<<<<<<< HEAD
    * unmarshallConfigureClientResponse - Given an HttpResponse object, attempts to deserialize it
    * into a ConfigureClientResponse
    *
@@ -221,9 +197,27 @@
    * @throws IngestResponseException - if we have an uncategorized network issue
    * @throws BackOffException - if we have a 503 issue
    */
-=======
+  public static ClientStatusResponse unmarshallGetClientStatus(
+      HttpResponse response, UUID requestId)
+      throws IOException, IngestResponseException, BackOffException {
+    if (response == null) {
+      LOGGER.warn("Null response passed to unmarshallClientStatusResponse");
+      throw new IllegalArgumentException();
+    }
+
+    // handle the exceptional status code
+    handleExceptionalStatus(response, requestId, ApiName.CLIENT_STATUS);
+
+    // grab the string version of the response entity
+    String blob = EntityUtils.toString(response.getEntity());
+
+    // read out our blob into a pojo
+    return mapper.readValue(blob, ClientStatusResponse.class);
+  }
+
+  /**
    * unmarshallStreamingIngestResponse Given an HttpResponse object - attempts to deserialize it
-   * into a Object based on input type
+   * into an Object based on input type
    *
    * @param response http response from server
    * @param valueType the class type
@@ -241,8 +235,8 @@
       throw new IllegalArgumentException();
     }
 
-    // Handle the exception
-    handleException(response, null, apiName);
+    // Handle the exceptional status code
+    handleExceptionalStatus(response, null, apiName);
 
     // Grab the string version of the response entity
     String blob = EntityUtils.toString(response.getEntity());
@@ -252,89 +246,16 @@
   }
 
   /**
-   * handleExceptionStatusCode - throws the correct error for a status
-   * unmarshallConfigureClientResponse - Given an HttpResponse object, attempts to deserialize it
-   * into a ConfigureClientResponse
+   * handleExceptionStatusCode - throws the correct error when response status is not OK
    *
    * @param response HttpResponse
    * @param requestId
-   * @return ConfigureClientResponse
-   * @throws IOException if our entity is somehow corrupt or we can't get it
-   * @throws IngestResponseException - if we have an uncategorized network issue
-   * @throws BackOffException - if we have a 503 issue
-   */
-  public static ConfigureClientResponse unmarshallConfigureClientResponse(
-      HttpResponse response, UUID requestId)
-      throws IOException, IngestResponseException, BackOffException {
-    if (response == null) {
-      LOGGER.warn("Null response passed to unmarshallConfigureClientResponse");
-      throw new IllegalArgumentException();
-    }
-
-    // Handle the exception
-    handleException(response, requestId, ApiName.CLIENT_CONFIGURE);
-
-    // grab the string version of the response entity
-    String blob = EntityUtils.toString(response.getEntity());
-
-    // read out our blob into a pojo
-    return mapper.readValue(blob, ConfigureClientResponse.class);
-  }
-
-  /**
-   * unmarshallGetClientStatus - Given an HttpResponse object, attempts to deserialize it into a
-   * ClientStatusResponse
-   *
-   * @param response HttpResponse
-   * @param requestId
-   * @return ClientStatusResponse
-   * @throws IOException if our entity is somehow corrupt or we can't get it
-   * @throws IngestResponseException - if we have an uncategorized network issue
-   * @throws BackOffException - if we have a 503 issue
-   */
->>>>>>> 4431049f
-  public static ClientStatusResponse unmarshallGetClientStatus(
-      HttpResponse response, UUID requestId)
-      throws IOException, IngestResponseException, BackOffException {
-    if (response == null) {
-      LOGGER.warn("Null response passed to unmarshallClientStatusResponse");
-      throw new IllegalArgumentException();
-    }
-
-<<<<<<< HEAD
-    // handle the exceptional status code
-    handleExceptionalStatus(response, requestId, ApiName.CLIENT_STATUS);
-=======
-    // Handle the exception
-    handleException(response, requestId, ApiName.CLIENT_STATUS);
->>>>>>> 4431049f
-
-    // grab the string version of the response entity
-    String blob = EntityUtils.toString(response.getEntity());
-
-    // read out our blob into a pojo
-    return mapper.readValue(blob, ClientStatusResponse.class);
-  }
-
-  /**
-<<<<<<< HEAD
-   * handleExceptionStatusCode - throws the correct error when response status is not OK
-=======
-   * handleException - throws the correct error when response status is not OK
->>>>>>> 4431049f
-   *
-   * @param response HttpResponse
-   * @param requestId
    * @throws IOException if our entity is somehow corrupt or we can't get it
    * @throws IngestResponseException - for all other non OK status
    * @throws BackOffException - if we have a 503 issue
    */
-<<<<<<< HEAD
   private static void handleExceptionalStatus(
       HttpResponse response, UUID requestId, ApiName apiName)
-=======
-  private static void handleException(HttpResponse response, UUID requestId, ApiName apiName)
->>>>>>> 4431049f
       throws IOException, IngestResponseException, BackOffException {
     StatusLine statusLine = response.getStatusLine();
     if (!isStatusOK(statusLine)) {
@@ -343,24 +264,16 @@
           // If we have a 503, BACKOFF
         case HttpStatus.SC_SERVICE_UNAVAILABLE:
           LOGGER.warn(
-<<<<<<< HEAD
-              "503 Status hit from {}, backoff, requestId:{}", apiName, requestId.toString());
-=======
               "503 Status hit from {}, backoff, requestId:{}",
               apiName,
               requestId == null ? "" : requestId.toString());
->>>>>>> 4431049f
           throw new BackOffException();
         default:
           LOGGER.error(
               "Exceptional Status Code from {}: {}, requestId:{}",
               apiName,
               statusLine.getStatusCode(),
-<<<<<<< HEAD
-              requestId.toString());
-=======
               requestId == null ? "" : requestId.toString());
->>>>>>> 4431049f
           String blob = EntityUtils.toString(response.getEntity());
           throw new IngestResponseException(
               statusLine.getStatusCode(),
