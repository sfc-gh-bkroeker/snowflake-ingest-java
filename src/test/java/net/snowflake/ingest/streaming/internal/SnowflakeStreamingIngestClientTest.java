--- conflicted
+++ resolved
@@ -1,37 +1,8 @@
 package net.snowflake.ingest.streaming.internal;
-
-import static java.time.ZoneOffset.UTC;
-import static net.snowflake.ingest.utils.Constants.ACCOUNT_URL;
-import static net.snowflake.ingest.utils.Constants.CHANNEL_STATUS_ENDPOINT;
-import static net.snowflake.ingest.utils.Constants.JDBC_PRIVATE_KEY;
-import static net.snowflake.ingest.utils.Constants.MAX_STREAMING_INGEST_API_CHANNEL_RETRY;
-import static net.snowflake.ingest.utils.Constants.PRIVATE_KEY;
-import static net.snowflake.ingest.utils.Constants.REGISTER_BLOB_ENDPOINT;
-import static net.snowflake.ingest.utils.Constants.RESPONSE_ERR_ENQUEUE_TABLE_CHUNK_QUEUE_FULL;
-import static net.snowflake.ingest.utils.Constants.RESPONSE_SUCCESS;
-import static net.snowflake.ingest.utils.Constants.ROLE;
-import static net.snowflake.ingest.utils.Constants.USER;
-import static net.snowflake.ingest.utils.ParameterProvider.ENABLE_SNOWPIPE_STREAMING_METRICS;
 
 import com.fasterxml.jackson.annotation.JsonAutoDetect;
 import com.fasterxml.jackson.annotation.PropertyAccessor;
 import com.fasterxml.jackson.databind.ObjectMapper;
-import java.io.IOException;
-import java.io.StringWriter;
-import java.security.KeyPair;
-import java.security.PrivateKey;
-import java.security.Security;
-import java.time.ZoneOffset;
-import java.util.ArrayList;
-import java.util.Collections;
-import java.util.HashMap;
-import java.util.HashSet;
-import java.util.List;
-import java.util.Map;
-import java.util.Properties;
-import java.util.Set;
-import java.util.concurrent.CompletableFuture;
-import java.util.stream.Collectors;
 import net.snowflake.client.jdbc.internal.apache.commons.io.IOUtils;
 import net.snowflake.client.jdbc.internal.apache.http.HttpEntity;
 import net.snowflake.client.jdbc.internal.apache.http.HttpHeaders;
@@ -66,9 +37,38 @@
 import org.junit.Test;
 import org.mockito.Mockito;
 
+import java.io.IOException;
+import java.io.StringWriter;
+import java.security.KeyPair;
+import java.security.PrivateKey;
+import java.security.Security;
+import java.time.ZoneOffset;
+import java.util.ArrayList;
+import java.util.Collections;
+import java.util.HashMap;
+import java.util.HashSet;
+import java.util.List;
+import java.util.Map;
+import java.util.Properties;
+import java.util.Set;
+import java.util.concurrent.CompletableFuture;
+import java.util.stream.Collectors;
+
+import static java.time.ZoneOffset.UTC;
+import static net.snowflake.ingest.utils.Constants.ACCOUNT_URL;
+import static net.snowflake.ingest.utils.Constants.CHANNEL_STATUS_ENDPOINT;
+import static net.snowflake.ingest.utils.Constants.JDBC_PRIVATE_KEY;
+import static net.snowflake.ingest.utils.Constants.MAX_STREAMING_INGEST_API_CHANNEL_RETRY;
+import static net.snowflake.ingest.utils.Constants.PRIVATE_KEY;
+import static net.snowflake.ingest.utils.Constants.REGISTER_BLOB_ENDPOINT;
+import static net.snowflake.ingest.utils.Constants.RESPONSE_ERR_ENQUEUE_TABLE_CHUNK_QUEUE_FULL;
+import static net.snowflake.ingest.utils.Constants.RESPONSE_SUCCESS;
+import static net.snowflake.ingest.utils.Constants.ROLE;
+import static net.snowflake.ingest.utils.Constants.USER;
+import static net.snowflake.ingest.utils.ParameterProvider.ENABLE_SNOWPIPE_STREAMING_METRICS;
+
 public class SnowflakeStreamingIngestClientTest {
   private static final ObjectMapper objectMapper = new ObjectMapper();
-  private static final long flushTimestamp = System.currentTimeMillis();
 
   SnowflakeStreamingIngestChannelInternal<StubChunkData> channel1;
   SnowflakeStreamingIngestChannelInternal<StubChunkData> channel2;
@@ -674,13 +674,8 @@
 
     try {
       List<BlobMetadata> blobs =
-<<<<<<< HEAD
           Collections.singletonList(new BlobMetadata("path", "md5", new ArrayList<>(), null));
       client.registerBlobs(blobs);
-=======
-          Collections.singletonList(new BlobMetadata("path", "md5", new ArrayList<>()));
-      client.registerBlobs(blobs, flushTimestamp);
->>>>>>> 88f027f3
       Assert.fail("Register blob should fail on 404 error");
     } catch (SFException e) {
       Assert.assertEquals(ErrorCode.REGISTER_BLOB_FAILURE.getMessageCode(), e.getVendorCode());
@@ -726,13 +721,8 @@
 
     try {
       List<BlobMetadata> blobs =
-<<<<<<< HEAD
           Collections.singletonList(new BlobMetadata("path", "md5", new ArrayList<>(), null));
       client.registerBlobs(blobs);
-=======
-          Collections.singletonList(new BlobMetadata("path", "md5", new ArrayList<>()));
-      client.registerBlobs(blobs, flushTimestamp);
->>>>>>> 88f027f3
       Assert.fail("Register blob should fail on SF internal error");
     } catch (SFException e) {
       Assert.assertEquals(ErrorCode.REGISTER_BLOB_FAILURE.getMessageCode(), e.getVendorCode());
@@ -786,13 +776,8 @@
             null);
 
     List<BlobMetadata> blobs =
-<<<<<<< HEAD
         Collections.singletonList(new BlobMetadata("path", "md5", new ArrayList<>(), null));
     client.registerBlobs(blobs);
-=======
-        Collections.singletonList(new BlobMetadata("path", "md5", new ArrayList<>()));
-    client.registerBlobs(blobs, flushTimestamp);
->>>>>>> 88f027f3
   }
 
   @Test
@@ -878,14 +863,9 @@
     client.getChannelCache().addChannel(channel2);
     client.getChannelCache().addChannel(channel3);
     client.getChannelCache().addChannel(channel4);
-<<<<<<< HEAD
     client.registerBlobs(blobs);
-=======
-    client.registerBlobs(blobs, flushTimestamp);
->>>>>>> 88f027f3
     Mockito.verify(requestBuilder, Mockito.times(MAX_STREAMING_INGEST_API_CHANNEL_RETRY + 1))
-        .generateStreamingIngestPostRequest(
-            Mockito.contains(flushTimestamp + ""), Mockito.any(), Mockito.any());
+        .generateStreamingIngestPostRequest(Mockito.anyString(), Mockito.any(), Mockito.any());
     Assert.assertFalse(channel1.isValid());
     Assert.assertFalse(channel2.isValid());
   }
@@ -999,14 +979,9 @@
     client.getChannelCache().addChannel(channel3);
     client.getChannelCache().addChannel(channel4);
 
-<<<<<<< HEAD
     client.registerBlobs(blobs);
-=======
-    client.registerBlobs(blobs, flushTimestamp);
->>>>>>> 88f027f3
     Mockito.verify(requestBuilder, Mockito.times(2))
-        .generateStreamingIngestPostRequest(
-            Mockito.contains(flushTimestamp + ""), Mockito.any(), Mockito.any());
+            .generateStreamingIngestPostRequest(Mockito.anyString(), Mockito.any(), Mockito.any());
     Assert.assertTrue(channel1.isValid());
     Assert.assertTrue(channel2.isValid());
   }
@@ -1108,13 +1083,8 @@
     Assert.assertTrue(channel2.isValid());
 
     List<BlobMetadata> blobs =
-<<<<<<< HEAD
         Collections.singletonList(new BlobMetadata("path", "md5", new ArrayList<>(), null));
     client.registerBlobs(blobs);
-=======
-        Collections.singletonList(new BlobMetadata("path", "md5", new ArrayList<>()));
-    client.registerBlobs(blobs, flushTimestamp);
->>>>>>> 88f027f3
 
     // Channel2 should be invalidated now
     Assert.assertTrue(channel1.isValid());
